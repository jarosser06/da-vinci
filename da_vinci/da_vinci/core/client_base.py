--- conflicted
+++ resolved
@@ -34,12 +34,7 @@
             resource_type=self.resource_type,
             resource_name=self.resource_name,
             app_name=self.app_name,
-<<<<<<< HEAD
             deployment_id=self.deployment_id
-=======
-            deployment_id=self.deployment_id,
-            storage_solution=self.resource_discovery_storage,
->>>>>>> e92e1b0e
         )
 
         self.endpoint = resource_discovery.endpoint_lookup()

--- conflicted
+++ resolved
@@ -8,33 +8,23 @@
 
 import boto3
 
-<<<<<<< HEAD
 from da_vinci.core.base import (
     GLOBAL_SETTINGS_TABLE_NAME,
     standard_aws_resource_name
 )
-=======
-from da_vinci.core.base import standard_aws_resource_name
->>>>>>> e92e1b0e
 from da_vinci.core.execution_environment import (
     APP_NAME_ENV_NAME,
     DEPLOYMENT_ID_ENV_NAME,
-    SERVICE_DISC_STOR_ENV_NAME,
     load_runtime_environment_variables
 )
 from da_vinci.core.exceptions import ResourceNotFoundError
 from da_vinci.core.tables.resource_registry import ResourceRegistration
-<<<<<<< HEAD
 
 logger = logging.getLogger(__name__)
 
 SSM_SERVICE_DISCOVERY_PREFIX = '/da_vinci_framework/service_discovery'
 
 RESOURCE_DISCOVERY_STORAGE_SOLUTION_VAR_NAME = 'DaVinciFramework_ResourceDiscoveryStorageSolution'
-=======
-
-SSM_SERVICE_DISCOVERY_PREFIX = '/da_vinci_framework/service_discovery'
->>>>>>> e92e1b0e
 
 # Cache setup
 cache = {}
@@ -282,221 +272,12 @@
 
             logger.info(f"Resource {self.resource_name} of type {self.resource_type} fetched from SSM and cached.")
 
-<<<<<<< HEAD
             return results['Parameter']['Value']
 
         except ssm.exceptions.ParameterNotFound:
             logger.error(f"Resource {self.resource_name} of type {self.resource_type} not found in SSM.")
-=======
-class ResourceDiscoveryStorageSolution(StrEnum):
-    '''Resource discovery storage solutions'''
-    DYNAMODB = 'dynamodb'
-    SSM = 'ssm'
-
-
-class ResourceDiscovery:
-    def __init__(self, resource_type: Union[ResourceType, str], resource_name: str,
-                 app_name: Optional[str] = None, deployment_id: Optional[str] = None,
-                 storage_solution: ResourceDiscoveryStorageSolution = None):
-        """
-        Initialize a ResourceDiscovery object
-
-        Keyword Arguments:
-            resource_type: Type of the resource
-            resource_name: Name of the resource
-            app_name: Name of the application (default: None)
-            deployment_id: Unique identifier for the installation (default: None)
-        """
-        self.app_name = app_name
-
-        self.deployment_id = deployment_id
-
-        self.storage_solution = storage_solution
-
-        lookup_values = []
-
-        if not self.app_name:
-            lookup_values.append(APP_NAME_ENV_NAME)
-
-        if not self.deployment_id:
-            lookup_values.append(DEPLOYMENT_ID_ENV_NAME)
-
-        if not self.storage_solution:
-            lookup_values.append(SERVICE_DISC_STOR_ENV_NAME)
-
-        if lookup_values:
-            env_vars = load_runtime_environment_variables(variable_names=lookup_values)
-
-            if not self.app_name:
-                self.app_name = env_vars['app_name']
-
-            if not self.deployment_id:
-                self.deployment_id = env_vars['deployment_id']
-
-            if not self.storage_solution:
-                self.storage_solution = env_vars['resource_discovery_storage']
-
-        self.resource_type = resource_type
-
-        self.resource_name = resource_name
-
-    @classmethod
-    def ssm_parameter_name(cls, resource_type: Union[ResourceType, str], resource_name: str,
-                           app_name: str, deployment_id: str) -> str:
-        '''
-        Return the parameter for a resource registered with service discovery. 
-
-        Keyword Arguments:
-            resource_type: Type of the resource
-            resource_name: Name of the resource
-            app_name: Name of the application
-            deployment_id: Unique identifier for the installation
-        '''
-
-        return '/'.join(
-            [
-                SSM_SERVICE_DISCOVERY_PREFIX,
-                app_name,
-                deployment_id,
-                resource_type,
-                resource_name,
-            ]
-        )
-
-    def endpoint_lookup(self) -> str:
-        '''
-        Return the endpoint for a resource registered with service discovery.
-        '''
-        logging.info(f"Endpoint lookup using storage solution: {self.storage_solution}")
-
-        if self.storage_solution == ResourceDiscoveryStorageSolution.DYNAMODB:
-            return self.service_registry_table_lookup()
-
-        return self.ssm_resource_endpoint_lookup()
-
-    def service_registry_table_lookup(self) -> str:
-        '''
-        Return the endpoint for a resource registered with service discovery using the service registry table.
-        '''
-        resource_registration = ResourceRegistration(
-            endpoint="PLACEHOLDER",
-            resource_type=self.resource_type,
-            resource_name=self.resource_name,
-        )
-
-        # Create cache key using just the unique identifiers of the resource
-        cache_key = f"dynamodb:{self.resource_type}:{self.resource_name}"
-        
-        # Check if the result is cached
-        current_time = time.time()
-
-        if cache_key in cache and (current_time - cache_timestamps[cache_key] < CACHE_TTL):
-            logging.info(f"Cache hit for resource: {self.resource_name} of type {self.resource_type} in DynamoDB")
-
-            return cache[cache_key]
-        
-        logging.info(f"Cache miss for resource: {self.resource_name} of type {self.resource_type} in DynamoDB")
-        
-        # Determine table name using the same convention as in the ORM
-        table_name = standard_aws_resource_name(
-            app_name=self.app_name,
-            deployment_id=self.deployment_id,
-            name=ResourceRegistration.table_name
-        )
-
-        logging.info(f"Using DynamoDB table: {table_name} for resource discovery")
-        
-        # Create direct DynamoDB client
-        dynamodb = boto3.client('dynamodb')
-
-        try:
-            # Query using simple dict format for get_item
-            response = dynamodb.get_item(
-                TableName=table_name,
-                Key=resource_registration.gen_dynamodb_key(
-                    partition_key_value=self.resource_type,
-                    sort_key_value=self.resource_name,
-                )
-            )
-            
-            # Check if the item was found
-            if 'Item' in response and 'Endpoint' in response['Item']:
-                endpoint = response['Item']['Endpoint']['S']
-                
-                # Cache the result
-                cache[cache_key] = endpoint
-
-                cache_timestamps[cache_key] = current_time
-                
-                logging.info(f"Resource {self.resource_name} of type {self.resource_type} fetched from DynamoDB and cached.")
-
-                return endpoint
-
-            else:
-                logging.error(f"Resource {self.resource_name} of type {self.resource_type} not found in DynamoDB.")
-
-                raise ResourceNotFoundError(resource_name=self.resource_name, resource_type=self.resource_type)
-        
+            raise ResourceNotFoundError(resource_name=self.resource_name, resource_type=self.resource_type)
+
         except Exception as e:
-            logging.exception(f"An error occurred while fetching resource {self.resource_name} of type {self.resource_type} from DynamoDB: {e}")
-
-            raise
-
-    def ssm_resource_endpoint_lookup(self) -> str:
-        '''
-        Return the endpoint for a resource registered with service discovery. The app_name and deployment_id
-        parameters are optional. If not provided, the values will be loaded from the environment.
-
-        Keyword Arguments:
-            resource_type: Type of the resource
-            resource_name: Name of the resource
-            app_name: Name of the application (default: None)
-            deployment_id: Unique identifier for the installation (default: None)
-        '''
-        param_args = {
-            'app_name': self.app_name,
-            'deployment_id': self.deployment_id,
-            'resource_type': self.resource_type,
-            'resource_name': self.resource_name,
-        }
-
-        param_name = self.ssm_parameter_name(**param_args)
-
-        # Check if the parameter is cached
-        current_time = time.time()
-
-        if param_name in cache and (current_time - cache_timestamps[param_name] < CACHE_TTL):
-            logging.info(f"Cache hit for resource: {self.resource_name} of type {self.resource_type}")
-
-            return cache[param_name]
-
-        logging.info(f"Cache miss for resource: {self.resource_name} of type {self.resource_type}")
-
-        ssm = boto3.client('ssm')
-
-        try:
-            results = ssm.get_parameter(Name=param_name)
-
-            # Cache the result
-            cache[param_name] = results['Parameter']['Value']
-
-            cache_timestamps[param_name] = current_time
-
-            logging.info(f"Resource {self.resource_name} of type {self.resource_type} fetched from SSM and cached.")
-
-            return results['Parameter']['Value']
-
-        except ssm.exceptions.ParameterNotFound:
-            logging.error(f"Resource {self.resource_name} of type {self.resource_type} not found in SSM.")
->>>>>>> e92e1b0e
-
-            raise ResourceNotFoundError(resource_name=self.resource_name, resource_type=self.resource_type)
-
-        except Exception as e:
-<<<<<<< HEAD
             logger.exception(f"An error occurred while fetching resource {self.resource_name} of type {self.resource_type}: {e}")
-=======
-            logging.exception(f"An error occurred while fetching resource {self.resource_name} of type {self.resource_type}: {e}")
->>>>>>> e92e1b0e
-
             raise
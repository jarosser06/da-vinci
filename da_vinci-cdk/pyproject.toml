[tool.poetry]
name = "da-vinci-cdk"
<<<<<<< HEAD
version = "2025.4.23"
=======
version = "2025.4.20"
>>>>>>> e92e1b0e
description = "Da Vinci CDK components"
authors = ["Jim Rosser"]
license = "MIT"
readme = "README.md"

[tool.poetry.dependencies]
python = "^3.12"
<<<<<<< HEAD
aws-cdk-lib = "^2.191.0"
constructs = "^10.0.0"
da-vinci = { git = "https://github.com/jarosser06/da-vinci", develop = true, subdirectory = "da_vinci", tag = "2025.4.23"}
=======
aws-cdk-lib = "^2.184.1"
constructs = "^10.0.0"
da-vinci = { git = "https://github.com/jarosser06/da-vinci", develop = true, subdirectory = "da_vinci" }
>>>>>>> e92e1b0e


[build-system]
requires = ["poetry-core"]
build-backend = "poetry.core.masonry.api"<|MERGE_RESOLUTION|>--- conflicted
+++ resolved
@@ -1,10 +1,6 @@
 [tool.poetry]
 name = "da-vinci-cdk"
-<<<<<<< HEAD
-version = "2025.4.23"
-=======
 version = "2025.4.20"
->>>>>>> e92e1b0e
 description = "Da Vinci CDK components"
 authors = ["Jim Rosser"]
 license = "MIT"
@@ -12,16 +8,9 @@
 
 [tool.poetry.dependencies]
 python = "^3.12"
-<<<<<<< HEAD
 aws-cdk-lib = "^2.191.0"
 constructs = "^10.0.0"
-da-vinci = { git = "https://github.com/jarosser06/da-vinci", develop = true, subdirectory = "da_vinci", tag = "2025.4.23"}
-=======
-aws-cdk-lib = "^2.184.1"
-constructs = "^10.0.0"
-da-vinci = { git = "https://github.com/jarosser06/da-vinci", develop = true, subdirectory = "da_vinci" }
->>>>>>> e92e1b0e
-
+da-vinci = { git = "https://github.com/jarosser06/da-vinci", develop = true, subdirectory = "da_vinci", tag = "2025.4.20"}
 
 [build-system]
 requires = ["poetry-core"]
